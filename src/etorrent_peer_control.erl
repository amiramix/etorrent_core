--- conflicted
+++ resolved
@@ -226,16 +226,11 @@
                                  leeching, Fast, RemotePeerID),
     ok = etorrent_choker:monitor(self()),
 
-<<<<<<< HEAD
-    {ok, _RecvPid} = etorrent_peer_recv:start_link(TorrentID, Socket),
-    {ok, _SendPid} = etorrent_peer_send:start_link(Socket, TorrentID, false),
-=======
     {ok, RecvPid} = etorrent_peer_recv:start_link(TorrentID, Socket),
     {ok, SendPid} = etorrent_peer_send:start_link(Socket, TorrentID, false),
 
     erlang:monitor(process, RecvPid),
     erlang:monitor(process, SendPid),
->>>>>>> 72afb5de
 
     State = #state{
                torrent_id=TorrentID,
