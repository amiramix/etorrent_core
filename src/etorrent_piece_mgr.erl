%%%-------------------------------------------------------------------
%%% File    : etorrent_piece_mgr.erl
%%% Author  : Jesper Louis Andersen <jlouis@ogre.home>
%%% Description : Piece Manager code
%%%
%%% Created : 21 Jul 2008 by Jesper Louis Andersen <jlouis@ogre.home>
%%%-------------------------------------------------------------------
-module(etorrent_piece_mgr).

-include_lib("stdlib/include/qlc.hrl").


%% API
-export([start_link/0, decrease_missing_chunks/2, statechange/3,
         chunked_pieces/1,
	 piece_hash/2, find_new/2, fetched/2, bitfield/1, pieces/1,
	 valid/2, interesting/2,
	 chunkify_piece/2, select/1,
         add_monitor/2, num_not_fetched/1, check_interest/2, add_pieces/2, chunk/3]).

-export([increase_count/2, decrease_count/2]).

%% gen_server callbacks
-export([init/1, handle_call/3, handle_cast/2, handle_info/2,
         terminate/2, code_change/3]).

-type torrent_id() :: etorrent_types:torrent_id().
%% Individual pieces are represented via the piece record
<<<<<<< HEAD
-record(piece, {idpn :: {torrent_id(), integer() | '$1' | '_' },
                hash :: binary() | '_' ,
                left = unknown :: unknown | integer() | '_', % Chunks left
                state :: fetched | not_fetched | chunked | '_' }).
=======
-record(piece, {idpn, % {Id, PieceNumber} pair identifying the piece
                hash, % Hash of piece
                id, % (IDX) Id of this piece owning this piece, again for an index
                piece_number, % Piece Number of piece, replicated for fast qlc access
                files, % File operations to manipulate piece
                left = unknown, % Number of chunks left...
		count = 0, % How many peers has this piece
                state}). % (IDX) state is: fetched | not_fetched | chunked
>>>>>>> ed5154e2

-type piece() :: #piece{}.
-export_type([piece/0]).

-record(state, { monitoring :: dict() }).

-define(SERVER, ?MODULE).
-define(TAB, etorrent_piece_tbl).
-define(CHUNKED_TAB, etorrent_chunked_tbl).
-define(DEFAULT_CHUNK_SIZE, 16384).

-ignore_xref([{'start_link', 0}]).
%%====================================================================
%% API
%%====================================================================
%%--------------------------------------------------------------------
%% Function: start_link() -> {ok,Pid} | ignore | {error,Error}
%% Description: Starts the server
%%--------------------------------------------------------------------
start_link() ->
    gen_server:start_link({local, ?SERVER}, ?MODULE, [], []).

%%--------------------------------------------------------------------
%% Function: add_pieces(Id, FPList) -> void()
%% Args:  Id ::= integer() - torrent id
%%        FPList ::= [{Hash, Files, Done}]
%% Description: Add a list of pieces to the database.
%%--------------------------------------------------------------------
add_pieces(Id, Pieces) ->
    gen_server:call(?SERVER, {add_pieces, Id, Pieces}).

chunk(Id, Idx, N) ->
    gen_server:call(?SERVER, {chunk, Id, Idx, N}).

increase_count(Id, PN) ->
    alter_count(Id, PN, 1).

decrease_count(Id, PN) ->
    alter_count(Id, PN, -1).

%%--------------------------------------------------------------------
%% Function: t_decrease_missing_chunks/2
%% Args:       Id ::= integer() - torrent id
%%             PieceNum ::= integer() - piece index
%% Description: Decrease missing chunks for the {Id, PieceNum} pair.
%%--------------------------------------------------------------------
decrease_missing_chunks(Id, Idx) ->
    gen_server:call(?SERVER, {decrease_missing, Id, Idx}).

%%--------------------------------------------------------------------
%% Function: statechange(Id, PieceNumber, S) -> ok
%% Description: Update the {Id, PieceNumber} pair to have state S
%%--------------------------------------------------------------------
statechange(Id, PN, State) ->
    gen_server:call(?SERVER, {statechange, Id, PN, State}).

fetched(Id, Idx) ->
    [R] = ets:lookup(?TAB, {Id, Idx}),
    R#piece.state =:= fetched.

fetched(Id) ->
    MH = #piece { state = fetched, idpn = {Id, '$1'}, _ = '_'},
    ets:select(?TAB,
               [{MH, [], ['$1']}]).

bitfield(Id) when is_integer(Id) ->
    {value, NP} = etorrent_torrent:num_pieces(Id),
    Fetched = fetched(Id),
    Pieceset = etorrent_pieceset:from_list(Fetched, NP),
    etorrent_proto_wire:encode_bitfield(NP, Pieceset).

%% This call adds a monitor on a torrent controller, so its removal gives
%% us a way to remove the pieces associated with that torrent.
add_monitor(Pid, Id) ->
    gen_server:cast(?SERVER, {add_monitor, Pid, Id}).

%%--------------------------------------------------------------------
%% Function: num_not_fetched(Id) -> integer()
%% Description: Return the number of not_fetched pieces for torrent Id.
%%--------------------------------------------------------------------
num_not_fetched(Id) when is_integer(Id) ->
    Q = qlc:q([R || R <- ets:table(?TAB),
		    begin {IdT, _} = R#piece.idpn,
			  IdT == Id
		    end,
		    R#piece.state =:= not_fetched]),
    length(qlc:e(Q)).

%%--------------------------------------------------------------------
%% Function: check_interest(Id, PieceSet) -> interested | not_interested | invalid_piece
%% Description: Given a set of pieces, return if we are interested in any of them.
%%--------------------------------------------------------------------
check_interest(Id, Pieceset) when is_integer(Id) ->
    PieceList = etorrent_pieceset:to_list(Pieceset),
    find_interest_piece(Id, PieceList, []).

%%--------------------------------------------------------------------
%% Function: select(Id) -> [#piece]
%% Description: Return all pieces for a torrent id
%%--------------------------------------------------------------------
select(Id) ->
    MatchHead = #piece { idpn = {Id, '_'}, _ = '_'},
    ets:select(?TAB, [{MatchHead, [], ['$_']}]).

pieces(Id) ->
    [PN || #piece { idpn = {_, PN} } <- select(Id)].

piece_hash(Id, PN) ->
    case ets:lookup(?TAB, {Id, PN}) of
	[#piece { hash = H }] ->
	    H
    end.

%%--------------------------------------------------------------------
%% Function: valid(Id, PieceNumber) -> bool()
%% Description: Is the piece valid for this torrent?
%%--------------------------------------------------------------------
valid(Id, Pn) when is_integer(Id) ->
    case ets:lookup(?TAB, {Id, Pn}) of
        [] -> false;
        [_] -> true
    end.

%%--------------------------------------------------------------------
%% Function: interesting(Id, Pn) -> bool()
%% Description: Is the piece interesting?
%%--------------------------------------------------------------------
interesting(Id, Pn) when is_integer(Id) ->
    [P] = ets:lookup(?TAB, {Id, Pn}),
    P#piece.state =/= fetched.

%% Search an iterator for a not_fetched piece. Return the #piece
%%   record or none.
-spec find_new(integer(), gb_set()) -> none | {#piece{}, pos_integer()}.
find_new(Id, GBSet) ->
    Iter = gb_sets:iterator(GBSet),
    find_new_1(Id, gb_sets:next(Iter)).

find_new_1(_Id, none) -> none;
find_new_1(Id, {PN, Nxt}) ->
    case ets:lookup(?TAB, {Id, PN}) of
        [] ->
            find_new_1(Id, gb_sets:next(Nxt));
        [#piece{ state = not_fetched } = P] -> {P, PN};
        [_P] -> find_new_1(Id, gb_sets:next(Nxt))
    end.

%% (@todo: Somewhat expensive, but we start here) Chunked pieces
-spec chunked_pieces(pos_integer()) -> [pos_integer()].
chunked_pieces(Id) ->
    Objects = ets:lookup(?CHUNKED_TAB, Id),
    [I || {_, I} <- Objects].

%%====================================================================
%% gen_server callbacks
%%====================================================================

%%--------------------------------------------------------------------
%% Function: init(Args) -> {ok, State} |
%%                         {ok, State, Timeout} |
%%                         ignore               |
%%                         {stop, Reason}
%% Description: Initiates the server
%%--------------------------------------------------------------------
init([]) ->
    _Tid = ets:new(?TAB, [set, protected, named_table,
                                        {keypos, #piece.idpn}]),
    ets:new(?CHUNKED_TAB, [bag, protected, named_table,
			   {keypos, 1}]),
    {ok, #state{ monitoring = dict:new()}}.

%%--------------------------------------------------------------------
%% Function: %% handle_call(Request, From, State) -> {reply, Reply, State} |
%%                                      {reply, Reply, State, Timeout} |
%%                                      {noreply, State} |
%%                                      {noreply, State, Timeout} |
%%                                      {stop, Reason, Reply, State} |
%%                                      {stop, Reason, State}
%% Description: Handling call messages
%%--------------------------------------------------------------------
handle_call({add_pieces, Id, Pieces}, _From, S) ->
    lists:foreach(
      fun({PN, Hash, _Files, State}) ->
              ets:insert(?TAB,
                         #piece { idpn = {Id, PN},
                                  hash = Hash,
                                  state = State})
      end,
      Pieces),
    {reply, ok, S};
handle_call({chunk, Id, Idx, N}, _From, S) ->
    [P] = ets:lookup(?TAB, {Id, Idx}),
    ets:insert(?TAB, P#piece { state = chunked, left = N}),
    ets:insert(?CHUNKED_TAB, {Id, Idx}),
    {reply, ok, S};
handle_call({decrease_missing, Id, Idx}, _From, S) ->
    case ets:update_counter(?TAB, {Id, Idx},
                            {#piece.left, -1}) of
        0 -> {reply, full, S};
        N when is_integer(N) -> {reply, ok, S}
    end;
handle_call({statechange, Id, Idx, State}, _From, S) ->
    [P] = ets:lookup(?TAB, {Id, Idx}),
    ets:insert(?TAB, P#piece { state = State }),
    case State of
	chunked -> ignore;
	_ -> ets:delete_object(?CHUNKED_TAB, {Id, Idx})
    end,
    {reply, ok, S};
handle_call(_Request, _From, State) ->
    Reply = ok,
    {reply, Reply, State}.

%%--------------------------------------------------------------------
%% Function: handle_cast(Msg, State) -> {noreply, State} |
%%                                      {noreply, State, Timeout} |
%%                                      {stop, Reason, State}
%% Description: Handling cast messages
%%--------------------------------------------------------------------
handle_cast({add_monitor, Pid, Id}, S) ->
    R = erlang:monitor(process, Pid),
    {noreply, S#state { monitoring = dict:store(R, Id, S#state.monitoring)}};
handle_cast(_Msg, State) ->
    {noreply, State}.

%%--------------------------------------------------------------------
%% Function: handle_info(Info, State) -> {noreply, State} |
%%                                       {noreply, State, Timeout} |
%%                                       {stop, Reason, State}
%% Description: Handling all non call/cast messages
%%--------------------------------------------------------------------
handle_info({'DOWN', Ref, _, _, _}, S) ->
    {ok, Id} = dict:find(Ref, S#state.monitoring),
    MatchHead = #piece { idpn = {Id, '_'}, _ = '_'},
    ets:select_delete(?TAB, [{MatchHead, [], [true]}]),
    ets:delete(?CHUNKED_TAB, Id),
    {noreply, S#state { monitoring = dict:erase(Ref, S#state.monitoring)}};
handle_info(_Info, State) ->
    {noreply, State}.

%%--------------------------------------------------------------------
%% Function: terminate(Reason, State) -> void()
%% Description: This function is called by a gen_server when it is about to
%% terminate. It should be the opposite of Module:init/1 and do any necessary
%% cleaning up. When it returns, the gen_server terminates with Reason.
%% The return value is ignored.
%%--------------------------------------------------------------------
terminate(_Reason, _State) ->
    ok.

%%--------------------------------------------------------------------
%% Func: code_change(OldVsn, State, Extra) -> {ok, NewState}
%% Description: Convert process state when code is changed
%%--------------------------------------------------------------------
code_change(_OldVsn, State, _Extra) ->
    {ok, State}.

%%--------------------------------------------------------------------
%%% Internal functions
%%--------------------------------------------------------------------
find_interest_piece(_Id, [], []) ->
    not_interested;
find_interest_piece(_Id, [], Acc) ->
    {interested, Acc};
find_interest_piece(Id, [Pn|Next], Acc) ->
    case ets:lookup(?TAB, {Id, Pn}) of
        [] ->
            invalid_piece;
        [#piece{ state = State}] ->
            case State of
                fetched ->
                    find_interest_piece(Id, Next, Acc);
                _Other ->
                    find_interest_piece(Id, Next, [Pn | Acc])
            end
    end.

chunkify_piece(Id, #piece{ state = State, idpn = {Id, PN} }) ->
    {ok, Sz} = etorrent_io:piece_size(Id, PN),
    Chunks = chunkify(Sz),
    NumChunks = length(Chunks),
    not_fetched = State,
    ok = etorrent_piece_mgr:chunk(Id, PN, NumChunks),
    {Id, PN, Chunks}.

%% @doc Break a piece into logical chunks
%%   From a size, break it up into the off/len pairs we need
%% @end
<<<<<<< HEAD
-spec chunkify(integer()) -> [{integer(), integer()}].
chunkify(Sz) when is_integer(Sz) ->
    chunkify(0, Sz).

chunkify(Off, Sz) when Sz =< ?DEFAULT_CHUNK_SIZE ->
    %% Last chunk
    [{Off, Sz}];
chunkify(Off, Sz) ->
    [{Off, ?DEFAULT_CHUNK_SIZE}
     | chunkify(Off + ?DEFAULT_CHUNK_SIZE, Sz - ?DEFAULT_CHUNK_SIZE)].
=======
-spec chunkify([operation()]) -> [{integer(), integer(), [operation()]}].
%% First, we call the version of the function doing the grunt work.
chunkify(Operations) ->
    chunkify(0, 0, [], Operations, ?DEFAULT_CHUNK_SIZE).

%% Suppose the next File operation on the piece has 0 bytes in size, then it
%%  is exhausted and must be thrown away.
chunkify(AtOffset, EatenBytes, Operations,
         [{_Path, _Offset, 0} | Rest], Left) ->
    chunkify(AtOffset, EatenBytes, Operations, Rest, Left);

%% There are no more file operations to carry out. Hence we reached the end of
%%   the piece and we just return the last chunk operation. Remember to reverse
%%   the list of operations for that chunk as we build it in reverse.
chunkify(AtOffset, EatenBytes, Operations, [], _Sz) ->
    [{AtOffset, EatenBytes, lists:reverse(Operations)}];

%% There are no more bytes left to add to this chunk. Recurse by calling
%%   on the rest of the problem and add our chunk to the front when coming
%%   back. Remember to reverse the Operations list built in reverse.
chunkify(AtOffset, EatenBytes, Operations, OpsLeft, 0) ->
    R = chunkify(AtOffset + EatenBytes, 0, [], OpsLeft, ?DEFAULT_CHUNK_SIZE),
    [{AtOffset, EatenBytes, lists:reverse(Operations)} | R];

%% The next file we are processing have a larger size than what is left for this
%%   chunk. Hence we can just eat off that many bytes from the front file.
chunkify(AtOffset, EatenBytes, Operations,
         [{Path, Offset, Size} | Rest], Left) when Left =< Size ->
    chunkify(AtOffset, EatenBytes + Left,
             [{Path, Offset, Left} | Operations],
             [{Path, Offset+Left, Size - Left} | Rest],
             0);

%% The next file does *not* have enough bytes left, so we eat all the bytes
%%   we can get from it, and move on to the next file.
chunkify(AtOffset, EatenBytes, Operations,
        [{Path, Offset, Size} | Rest], Left) when Left > Size ->
    chunkify(AtOffset, EatenBytes + Size,
             [{Path, Offset, Size} | Operations],
             Rest,
             Left - Size).

alter_count(I, PN, C) ->
    R = ets:update_counter(?TAB, {I, PN}, {#piece.count, C}),
    true = R =< 0,
    ok.
>>>>>>> ed5154e2
<|MERGE_RESOLUTION|>--- conflicted
+++ resolved
@@ -26,21 +26,14 @@
 
 -type torrent_id() :: etorrent_types:torrent_id().
 %% Individual pieces are represented via the piece record
-<<<<<<< HEAD
 -record(piece, {idpn :: {torrent_id(), integer() | '$1' | '_' },
-                hash :: binary() | '_' ,
-                left = unknown :: unknown | integer() | '_', % Chunks left
-                state :: fetched | not_fetched | chunked | '_' }).
-=======
--record(piece, {idpn, % {Id, PieceNumber} pair identifying the piece
-                hash, % Hash of piece
+                hash :: binary() | '_',
                 id, % (IDX) Id of this piece owning this piece, again for an index
                 piece_number, % Piece Number of piece, replicated for fast qlc access
                 files, % File operations to manipulate piece
-                left = unknown, % Number of chunks left...
+                left = unknown :: unknown | integer() | '_', % Chunks left
 		count = 0, % How many peers has this piece
-                state}). % (IDX) state is: fetched | not_fetched | chunked
->>>>>>> ed5154e2
+                state :: fetched | not_fetched | chunked | '_' }).
 
 -type piece() :: #piece{}.
 -export_type([piece/0]).
@@ -329,19 +322,6 @@
 %% @doc Break a piece into logical chunks
 %%   From a size, break it up into the off/len pairs we need
 %% @end
-<<<<<<< HEAD
--spec chunkify(integer()) -> [{integer(), integer()}].
-chunkify(Sz) when is_integer(Sz) ->
-    chunkify(0, Sz).
-
-chunkify(Off, Sz) when Sz =< ?DEFAULT_CHUNK_SIZE ->
-    %% Last chunk
-    [{Off, Sz}];
-chunkify(Off, Sz) ->
-    [{Off, ?DEFAULT_CHUNK_SIZE}
-     | chunkify(Off + ?DEFAULT_CHUNK_SIZE, Sz - ?DEFAULT_CHUNK_SIZE)].
-=======
--spec chunkify([operation()]) -> [{integer(), integer(), [operation()]}].
 %% First, we call the version of the function doing the grunt work.
 chunkify(Operations) ->
     chunkify(0, 0, [], Operations, ?DEFAULT_CHUNK_SIZE).
@@ -387,4 +367,3 @@
     R = ets:update_counter(?TAB, {I, PN}, {#piece.count, C}),
     true = R =< 0,
     ok.
->>>>>>> ed5154e2
